--- conflicted
+++ resolved
@@ -7,13 +7,10 @@
 
 ## [Unreleased]
 
-<<<<<<< HEAD
 ### Added
 
 - Enabled tracing/telemetry via libcnb `trace` flag. (#[198](https://github.com/heroku/buildpacks-go/pull/198))
-=======
 - Added go1.20.12, go1.21.5, and go1.22rc1. ([#196](https://github.com/heroku/buildpacks-go/pull/196))
->>>>>>> c5f63f4d
 
 ## [0.1.12] - 2023-11-13
 
